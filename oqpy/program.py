--- conflicted
+++ resolved
@@ -423,8 +423,7 @@
         qubits_or_frames: AstConvertible | Iterable[AstConvertible] | None = None,
     ) -> Program:
         """Apply a delay to a set of qubits or frames."""
-<<<<<<< HEAD
-        ast_duration = to_ast(self, convert_float_to_duration(time))
+        ast_duration = to_ast(self, convert_float_to_duration(time, require_nonnegative=True))
 
         if qubits_or_frames is None:
             ast_qubits_or_frames = []
@@ -436,12 +435,6 @@
             if len(qubits_or_frames) == 0:
                 return self
             ast_qubits_or_frames = map_to_ast(self, qubits_or_frames)
-=======
-        if not isinstance(qubits_or_frames, Iterable):
-            qubits_or_frames = [qubits_or_frames]
-        ast_duration = to_ast(self, convert_float_to_duration(time, require_nonnegative=True))
-        ast_qubits_or_frames = map_to_ast(self, qubits_or_frames)
->>>>>>> 18751343
         self._add_statement(ast.DelayInstruction(ast_duration, ast_qubits_or_frames))
         return self
 
