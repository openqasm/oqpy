############################################################################
#  Copyright Amazon.com, Inc. or its affiliates. All Rights Reserved.
#
#  Licensed under the Apache License, Version 2.0 (the "License").
#  You may not use this file except in compliance with the License.
#  You may obtain a copy of the License at
#
#      http://www.apache.org/licenses/LICENSE-2.0
#
#  Unless required by applicable law or agreed to in writing, software
#  distributed under the License is distributed on an "AS IS" BASIS,
#  WITHOUT WARRANTIES OR CONDITIONS OF ANY KIND, either express or implied.
#  See the License for the specific language governing permissions and
#  limitations under the License.
############################################################################
"""Base classes and conversion methods for OQpy.

This class establishes how expressions are represented in oqpy and how
they are converted to AST nodes.
"""

from __future__ import annotations

import math
import uuid
from abc import ABC, abstractmethod
from typing import (
    TYPE_CHECKING,
    Any,
    Hashable,
    Iterable,
    Optional,
    Protocol,
    Sequence,
    Union,
    cast,
    runtime_checkable,
)

import numpy as np
from openpulse import ast

from oqpy import classical_types

if TYPE_CHECKING:
    from oqpy import Program


class OQPyExpression:
    """Base class for OQPy expressions.

    Subclasses must implement ``to_ast`` method and supply the ``type`` attribute

    Expressions can be composed via overloaded arithmetic and boolean comparison operators
    to create new expressions. Note this means you cannot evaluate expression equality via
    ``==`` which produces a new expression instead of producing a python boolean.
    """

    type: Optional[ast.ClassicalType]

    def to_ast(self, program: Program) -> ast.Expression:
        """Converts the oqpy expression into an ast node."""
        raise NotImplementedError  # pragma: no cover

    @staticmethod
    def _to_binary(
        op_name: str,
        first: AstConvertible,
        second: AstConvertible,
        result_type: ast.ClassicalType | None = None,
    ) -> OQPyBinaryExpression:
        """Helper method to produce a binary expression."""
        return OQPyBinaryExpression(ast.BinaryOperator[op_name], first, second, result_type)

    @staticmethod
    def _to_unary(op_name: str, exp: AstConvertible) -> OQPyUnaryExpression:
        """Helper method to produce a binary expression."""
        return OQPyUnaryExpression(ast.UnaryOperator[op_name], exp)

    def __pos__(self) -> OQPyExpression:
        return self

    def __neg__(self) -> OQPyUnaryExpression:
        return self._to_unary("-", self)

    def __add__(self, other: AstConvertible) -> OQPyBinaryExpression:
        return self._to_binary("+", self, other)

    def __radd__(self, other: AstConvertible) -> OQPyBinaryExpression:
        return self._to_binary("+", other, self)

    def __sub__(self, other: AstConvertible) -> OQPyBinaryExpression:
        return self._to_binary("-", self, other)

    def __rsub__(self, other: AstConvertible) -> OQPyBinaryExpression:
        return self._to_binary("-", other, self)

    def __mod__(self, other: AstConvertible) -> OQPyBinaryExpression:
        return self._to_binary("%", self, other)

    def __rmod__(self, other: AstConvertible) -> OQPyBinaryExpression:
        return self._to_binary("%", other, self)

    def __mul__(self, other: AstConvertible) -> OQPyBinaryExpression:
        result_type = compute_product_types(self, other)
        return self._to_binary("*", self, other, result_type)

    def __rmul__(self, other: AstConvertible) -> OQPyBinaryExpression:
        result_type = compute_product_types(other, self)
        return self._to_binary("*", other, self, result_type)

    def __truediv__(self, other: AstConvertible) -> OQPyBinaryExpression:
        result_type = compute_quotient_types(self, other)
        return self._to_binary("/", self, other, result_type)

    def __rtruediv__(self, other: AstConvertible) -> OQPyBinaryExpression:
        result_type = compute_quotient_types(other, self)
        return self._to_binary("/", other, self, result_type)

    def __pow__(self, other: AstConvertible) -> OQPyBinaryExpression:
        return self._to_binary("**", self, other)

    def __rpow__(self, other: AstConvertible) -> OQPyBinaryExpression:
        return self._to_binary("**", other, self)

    def __lshift__(self, other: AstConvertible) -> OQPyBinaryExpression:
        return self._to_binary("<<", self, other)

    def __rlshift__(self, other: AstConvertible) -> OQPyBinaryExpression:
        return self._to_binary("<<", other, self)

    def __rshift__(self, other: AstConvertible) -> OQPyBinaryExpression:
        return self._to_binary(">>", self, other)

    def __rrshift__(self, other: AstConvertible) -> OQPyBinaryExpression:
        return self._to_binary(">>", other, self)

    def __and__(self, other: AstConvertible) -> OQPyBinaryExpression:
        return self._to_binary("&", self, other)

    def __rand__(self, other: AstConvertible) -> OQPyBinaryExpression:
        return self._to_binary("&", other, self)

    def __or__(self, other: AstConvertible) -> OQPyBinaryExpression:
        return self._to_binary("|", self, other)

    def __ror__(self, other: AstConvertible) -> OQPyBinaryExpression:
        return self._to_binary("|", other, self)

    def __xor__(self, other: AstConvertible) -> OQPyBinaryExpression:
        return self._to_binary("^", self, other)

    def __rxor__(self, other: AstConvertible) -> OQPyBinaryExpression:
        return self._to_binary("^", other, self)

    def __eq__(self, other: AstConvertible) -> OQPyBinaryExpression:  # type: ignore[override]
        return self._to_binary("==", self, other)

    def __ne__(self, other: AstConvertible) -> OQPyBinaryExpression:  # type: ignore[override]
        return self._to_binary("!=", self, other)

    def __gt__(self, other: AstConvertible) -> OQPyBinaryExpression:
        return self._to_binary(">", self, other)

    def __lt__(self, other: AstConvertible) -> OQPyBinaryExpression:
        return self._to_binary("<", self, other)

    def __ge__(self, other: AstConvertible) -> OQPyBinaryExpression:
        return self._to_binary(">=", self, other)

    def __le__(self, other: AstConvertible) -> OQPyBinaryExpression:
        return self._to_binary("<=", self, other)

    def __invert__(self) -> OQPyUnaryExpression:
        return self._to_unary("~", self)

    def __bool__(self) -> bool:
        raise RuntimeError(
            "OQPy expressions cannot be converted to bool. This can occur if you try to check "
            "the equality of expressions using == instead of expr_matches."
        )


def _get_type(val: AstConvertible) -> Optional[ast.ClassicalType]:
    if isinstance(val, OQPyExpression):
        return val.type
    elif isinstance(val, int):
        return ast.IntType()
    elif isinstance(val, float):
        return ast.FloatType()
    elif isinstance(val, complex):
        return ast.ComplexType(ast.FloatType())
    else:
        raise ValueError(f"Cannot multiply/divide oqpy expression with with {type(val)}")


def compute_product_types(left: AstConvertible, right: AstConvertible) -> ast.ClassicalType:
    """Find the result type for a product of two terms."""
    left_type = _get_type(left)
    right_type = _get_type(right)

    types_map = {
        (ast.FloatType, ast.FloatType): left_type,
        (ast.FloatType, ast.IntType): left_type,
        (ast.FloatType, ast.UintType): left_type,
        (ast.FloatType, ast.DurationType): right_type,
        (ast.FloatType, ast.AngleType): right_type,
        (ast.FloatType, ast.ComplexType): right_type,
        (ast.IntType, ast.FloatType): right_type,
        (ast.IntType, ast.IntType): left_type,
        (ast.IntType, ast.UintType): left_type,
        (ast.IntType, ast.DurationType): right_type,
        (ast.IntType, ast.AngleType): right_type,
        (ast.IntType, ast.ComplexType): right_type,
        (ast.UintType, ast.FloatType): right_type,
        (ast.UintType, ast.IntType): right_type,
        (ast.UintType, ast.UintType): left_type,
        (ast.UintType, ast.DurationType): right_type,
        (ast.UintType, ast.AngleType): right_type,
        (ast.UintType, ast.ComplexType): right_type,
        (ast.DurationType, ast.FloatType): left_type,
        (ast.DurationType, ast.IntType): left_type,
        (ast.DurationType, ast.UintType): left_type,
        (ast.DurationType, ast.DurationType): TypeError(
            "Cannot multiply two durations. You may need to re-group computations to eliminate this."
        ),
        (ast.DurationType, ast.AngleType): TypeError("Cannot multiply duration and angle"),
        (ast.DurationType, ast.ComplexType): TypeError("Cannot multiply duration and complex"),
        (ast.AngleType, ast.FloatType): left_type,
        (ast.AngleType, ast.IntType): left_type,
        (ast.AngleType, ast.UintType): left_type,
        (ast.AngleType, ast.DurationType): TypeError("Cannot multiply angle and duration"),
        (ast.AngleType, ast.AngleType): TypeError("Cannot multiply two angles"),
        (ast.AngleType, ast.ComplexType): TypeError("Cannot multiply angle and complex"),
        (ast.ComplexType, ast.FloatType): left_type,
        (ast.ComplexType, ast.IntType): left_type,
        (ast.ComplexType, ast.UintType): left_type,
        (ast.ComplexType, ast.DurationType): TypeError("Cannot multiply complex and duration"),
        (ast.ComplexType, ast.AngleType): TypeError("Cannot multiply complex and angle"),
        (ast.ComplexType, ast.ComplexType): left_type,
    }

    try:
        result_type = types_map[type(left_type), type(right_type)]
    except KeyError as e:
        raise TypeError(f"Could not identify types for product {left} and {right}") from e
    if isinstance(result_type, Exception):
        raise result_type
    return result_type


def compute_quotient_types(left: AstConvertible, right: AstConvertible) -> ast.ClassicalType:
    """Find the result type for a quotient of two terms."""
    left_type = _get_type(left)
    right_type = _get_type(right)
    float_type = ast.FloatType()

    types_map = {
        (ast.FloatType, ast.FloatType): left_type,
        (ast.FloatType, ast.IntType): left_type,
        (ast.FloatType, ast.UintType): left_type,
        (ast.FloatType, ast.DurationType): TypeError("Cannot divide float by duration"),
        (ast.FloatType, ast.AngleType): TypeError("Cannot divide float by angle"),
        (ast.FloatType, ast.ComplexType): right_type,
        (ast.IntType, ast.FloatType): right_type,
        (ast.IntType, ast.IntType): float_type,
        (ast.IntType, ast.UintType): float_type,
        (ast.IntType, ast.DurationType): TypeError("Cannot divide int by duration"),
        (ast.IntType, ast.AngleType): TypeError("Cannot divide int by angle"),
        (ast.IntType, ast.ComplexType): right_type,
        (ast.UintType, ast.FloatType): right_type,
        (ast.UintType, ast.IntType): float_type,
        (ast.UintType, ast.UintType): float_type,
        (ast.UintType, ast.DurationType): TypeError("Cannot divide uint by duration"),
        (ast.UintType, ast.AngleType): TypeError("Cannot divide uint by angle"),
        (ast.UintType, ast.ComplexType): right_type,
        (ast.DurationType, ast.FloatType): left_type,
        (ast.DurationType, ast.IntType): left_type,
        (ast.DurationType, ast.UintType): left_type,
        (ast.DurationType, ast.DurationType): ast.FloatType(),
        (ast.DurationType, ast.AngleType): TypeError("Cannot divide duration by angle"),
        (ast.DurationType, ast.ComplexType): TypeError("Cannot divide duration by complex"),
        (ast.AngleType, ast.FloatType): left_type,
        (ast.AngleType, ast.IntType): left_type,
        (ast.AngleType, ast.UintType): left_type,
        (ast.AngleType, ast.DurationType): TypeError("Cannot divide by duration"),
        (ast.AngleType, ast.AngleType): float_type,
        (ast.AngleType, ast.ComplexType): TypeError("Cannot divide by angle by complex"),
        (ast.ComplexType, ast.FloatType): left_type,
        (ast.ComplexType, ast.IntType): left_type,
        (ast.ComplexType, ast.UintType): left_type,
        (ast.ComplexType, ast.DurationType): TypeError("Cannot divide by duration"),
        (ast.ComplexType, ast.AngleType): TypeError("Cannot divide by angle"),
        (ast.ComplexType, ast.ComplexType): left_type,
    }

    try:
        result_type = types_map[type(left_type), type(right_type)]
    except KeyError as e:
        raise TypeError(f"Could not identify types for quotient {left} and {right}") from e
    if isinstance(result_type, Exception):
        raise result_type
    return result_type


def logical_and(first: AstConvertible, second: AstConvertible) -> OQPyBinaryExpression:
    """Logical AND."""
    return OQPyBinaryExpression(ast.BinaryOperator["&&"], first, second)


def logical_or(first: AstConvertible, second: AstConvertible) -> OQPyBinaryExpression:
    """Logical OR."""
    return OQPyBinaryExpression(ast.BinaryOperator["||"], first, second)


def expr_matches(a: Any, b: Any) -> bool:
    """Check equality of the given objects.

    This bypasses calling ``__eq__`` on expr objects.
    """
    if type(a) is not type(b):
        return False
    if isinstance(a, (list, np.ndarray)):
        if len(a) != len(b):
            return False
        return all(expr_matches(ai, bi) for ai, bi in zip(a, b))
    elif isinstance(a, dict):
        if a.keys() != b.keys():
            return False
        return all(expr_matches(va, b[k]) for k, va in a.items())
    if hasattr(a, "__dict__"):
        return expr_matches(a.__dict__, b.__dict__)
    else:
        return a == b


@runtime_checkable
class ExpressionConvertible(Protocol):
    """This is the protocol an object can implement in order to be usable as an expression."""

<<<<<<< HEAD
    def _to_oqpy_expression(self) -> AstConvertible:
        ...  # pragma: no cover
=======
    def _to_oqpy_expression(self) -> HasToAst: ...  # pragma: no cover
>>>>>>> 08671da6


@runtime_checkable
class CachedExpressionConvertible(Protocol):
    """This is the protocol an object can implement in order to be usable as an expression.

    The difference between this and `ExpressionConvertible` is that
    this requires that the result of `_to_cached_oqpy_expression` be
    constant across the lifetime of the OQPy Program. OQPy makes an
    effort to minimize the number of calls to the AST constructor, but
    no guarantees are made about this.
    """

    _oqpy_cache_key: Hashable

    def _to_cached_oqpy_expression(self) -> HasToAst: ...  # pragma: no cover


class OQPyUnaryExpression(OQPyExpression):
    """An expression consisting of one expression preceded by an operator."""

    def __init__(self, op: ast.UnaryOperator, exp: AstConvertible):
        super().__init__()
        self.op = op
        self.exp = exp
        if isinstance(exp, OQPyExpression):
            self.type = exp.type
        else:
            raise TypeError("exp is not an expression")

    def to_ast(self, program: Program) -> ast.UnaryExpression:
        """Converts the OQpy expression into an ast node."""
        return ast.UnaryExpression(self.op, to_ast(program, self.exp))


class OQPyBinaryExpression(OQPyExpression):
    """An expression consisting of two subexpressions joined by an operator."""

    def __init__(
        self,
        op: ast.BinaryOperator | str,
        lhs: AstConvertible,
        rhs: AstConvertible,
        ast_type: ast.ClassicalType | None = None,
    ):
        super().__init__()
        if isinstance(op, str):
            try:
                op = ast.BinaryOperator[op]
            except KeyError as e:
                raise ValueError(f"Invalid binary operator {op}") from e
        self.op = op
        self.lhs = lhs
        self.rhs = rhs
        # TODO (#9): More robust type checking which considers both arguments
        #   types, as well as the operator.
        if ast_type is None:
            if isinstance(lhs, OQPyExpression):
                ast_type = lhs.type
            elif isinstance(rhs, OQPyExpression):
                ast_type = rhs.type
            else:
                raise TypeError(
                    "Cannot infer ast_type from lhs or rhs. Please provide it if possible."
                )
        self.type = ast_type

        # Adding floats to durations is not allowed. So we promote types as necessary.
        if isinstance(self.type, ast.DurationType) and self.op in [
            ast.BinaryOperator["+"],
            ast.BinaryOperator["-"],
        ]:
            # Late import to avoid circular imports.
            from oqpy.timing import convert_float_to_duration

            self.lhs = convert_float_to_duration(self.lhs)
            self.rhs = convert_float_to_duration(self.rhs)

    def to_ast(self, program: Program) -> ast.BinaryExpression:
        """Converts the OQpy expression into an ast node."""
        return ast.BinaryExpression(self.op, to_ast(program, self.lhs), to_ast(program, self.rhs))


class Var(ABC):
    """Abstract base class for both classical and quantum variables."""

    def __init__(self, name: str, needs_declaration: bool = True):
        self.name = name
        self._needs_declaration = needs_declaration

    def _var_matches(self, other: Any) -> bool:
        """Return true if this object represents the same variable as other.

        Needed because we overload ``==`` for expressions.
        """
        if isinstance(self, OQPyExpression):
            return expr_matches(self, other)
        else:
            return self == other

    @abstractmethod
    def to_ast(self, program: Program) -> ast.Expression:
        """Converts the OQpy variable into an ast node."""
        ...

    @abstractmethod
    def make_declaration_statement(self, program: Program) -> ast.Statement:
        """Make an ast statement that declares the OQpy variable."""
        ...


@runtime_checkable
class HasToAst(Protocol):
    """Protocol for objects which can be converted into ast nodes."""

    def to_ast(self, program: Program) -> ast.Expression:
        """Converts the OQpy object into an ast node."""
        ...  # pragma: no cover


AstConvertible = Union[
    HasToAst,
    bool,
    int,
    float,
    complex,
    Iterable,
    ExpressionConvertible,
    CachedExpressionConvertible,
    ast.Expression,
]


def to_ast(program: Program, item: AstConvertible) -> ast.Expression:
    """Convert an object to an AST node."""
    if hasattr(item, "_to_oqpy_expression"):
        item = cast(ExpressionConvertible, item)._to_oqpy_expression()
    if hasattr(item, "_to_cached_oqpy_expression"):
        item = cast(CachedExpressionConvertible, item)
        if item._oqpy_cache_key is None:
            item._oqpy_cache_key = uuid.uuid1()
        if item._oqpy_cache_key not in program.expr_cache:
            program.expr_cache[item._oqpy_cache_key] = item._to_cached_oqpy_expression()
        item = program.expr_cache[item._oqpy_cache_key]
    if isinstance(item, (complex, np.complexfloating)):
        if item.imag == 0:
            return to_ast(program, item.real)
        if item.real == 0:
            if item.imag < 0:
                return ast.UnaryExpression(ast.UnaryOperator["-"], ast.ImaginaryLiteral(-item.imag))
            else:
                return ast.ImaginaryLiteral(item.imag)
        if item.imag < 0:
            return ast.BinaryExpression(
                ast.BinaryOperator["-"],
                ast.FloatLiteral(item.real),
                ast.ImaginaryLiteral(-item.imag),
            )
        return ast.BinaryExpression(
            ast.BinaryOperator["+"], ast.FloatLiteral(item.real), ast.ImaginaryLiteral(item.imag)
        )
    if isinstance(item, (bool, np.bool_)):
        return ast.BooleanLiteral(item)
    if isinstance(item, (int, np.integer)):
        item = int(item)
        if item < 0:
            return ast.UnaryExpression(ast.UnaryOperator["-"], ast.IntegerLiteral(-item))
        return ast.IntegerLiteral(item)
    if isinstance(item, (float, np.floating)):
        if item < 0:
            if program.simplify_constants:
                neg_ast_term = detect_and_convert_constants(-item, program)
            else:
                neg_ast_term = ast.FloatLiteral(-item)
            return ast.UnaryExpression(ast.UnaryOperator["-"], neg_ast_term)
        if program.simplify_constants:
            return detect_and_convert_constants(item, program)
        return ast.FloatLiteral(item)
    if isinstance(item, slice):
        return ast.RangeDefinition(
            to_ast(program, item.start) if item.start is not None else None,
            to_ast(program, item.stop - 1) if item.stop is not None else None,
            to_ast(program, item.step) if item.step is not None else None,
        )
    if isinstance(item, Iterable):
        return ast.ArrayLiteral([to_ast(program, i) for i in item])
    if isinstance(item, ast.Expression):
        return item
    if hasattr(item, "to_ast"):  # Using isinstance(HasToAst) slowish
        return item.to_ast(program)
    raise TypeError(f"Cannot convert {item} of type {type(item)} to ast")


def optional_ast(program: Program, item: AstConvertible | None) -> ast.Expression | None:
    """Convert item to ast if it is not None."""
    if item is None:
        return None
    return to_ast(program, item)


def map_to_ast(program: Program, items: Iterable[AstConvertible]) -> list[ast.Expression]:
    """Convert a sequence of items into a sequence of ast nodes."""
    return [to_ast(program, item) for item in items]


def make_annotations(vals: Sequence[str | tuple[str, str]]) -> list[ast.Annotation]:
    """Convert strings/tuples of strings into Annotation ast nodes."""
    anns: list[ast.Annotation] = []
    for val in vals:
        if isinstance(val, str):
            anns.append(ast.Annotation(val))
        else:
            keyword, command = val
            anns.append(ast.Annotation(keyword, command))
    return anns


def detect_and_convert_constants(val: float | np.floating[Any], program: Program) -> ast.Expression:
    """Construct a float ast expression which is either a literal or an expression using constants."""
    if val == 0:
        return ast.FloatLiteral(val)
    if val < 0.5 or val > 100:
        return ast.FloatLiteral(val)
    x = val / (math.pi / 4.0)
    rx = round(x)
    if not math.isclose(x, rx, rel_tol=1e-12):
        return ast.FloatLiteral(val)
    term: OQPyExpression
    if rx == 4:
        term = classical_types.pi
    elif rx == 2:
        term = classical_types.pi / 2
    elif rx == 1:
        term = classical_types.pi / 4
    elif rx % 4 == 0:
        term = (rx // 4) * classical_types.pi
    elif rx % 2 == 0:
        term = (rx // 2) * classical_types.pi / 2
    else:
        term = rx * classical_types.pi / 4
    return term.to_ast(program)<|MERGE_RESOLUTION|>--- conflicted
+++ resolved
@@ -338,12 +338,7 @@
 class ExpressionConvertible(Protocol):
     """This is the protocol an object can implement in order to be usable as an expression."""
 
-<<<<<<< HEAD
-    def _to_oqpy_expression(self) -> AstConvertible:
-        ...  # pragma: no cover
-=======
-    def _to_oqpy_expression(self) -> HasToAst: ...  # pragma: no cover
->>>>>>> 08671da6
+    def _to_oqpy_expression(self) -> AstConvertible: ...  # pragma: no cover
 
 
 @runtime_checkable
