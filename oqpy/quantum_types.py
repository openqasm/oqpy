--- conflicted
+++ resolved
@@ -29,19 +29,8 @@
 if TYPE_CHECKING:
     from oqpy.program import Program
 
-<<<<<<< HEAD
-__all__ = [
-    "Qubit",
-    "QubitArray",
-    "defcal",
-    "gate",
-    "PhysicalQubits",
-    "Cal",
-]
-=======
 
 __all__ = ["Qubit", "defcal", "gate", "PhysicalQubits", "Cal"]
->>>>>>> 091f206b
 
 
 class Qubit(Var):
