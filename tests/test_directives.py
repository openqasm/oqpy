############################################################################
#  Copyright Amazon.com, Inc. or its affiliates. All Rights Reserved.
#
#  Licensed under the Apache License, Version 2.0 (the "License").
#  You may not use this file except in compliance with the License.
#  You may obtain a copy of the License at
#
#      http://www.apache.org/licenses/LICENSE-2.0
#
#  Unless required by applicable law or agreed to in writing, software
#  distributed under the License is distributed on an "AS IS" BASIS,
#  WITHOUT WARRANTIES OR CONDITIONS OF ANY KIND, either express or implied.
#  See the License for the specific language governing permissions and
#  limitations under the License.
############################################################################

import copy
import math
import sys
import textwrap
import types
import typing
from dataclasses import dataclass, fields

import numpy as np
import pytest
from openpulse import ast
from openpulse.printer import dumps
from openpulse.parser import QASMVisitor

import oqpy
from oqpy import *
from oqpy.base import OQPyExpression, expr_matches, logical_and, logical_or
from oqpy.quantum_types import PhysicalQubits
from oqpy.timing import OQDurationLiteral


def _type_matches(val, type_hint) -> bool:
    """Return true if the value could be an element of type_hint.

    This is more general than `isinstance` since it handles annotated and union types.
    """
    origin = typing.get_origin(type_hint)
    if origin is None:
        # Make an exception for int where float is requested.
        return isinstance(val, type_hint) or (isinstance(val, int) and issubclass(type_hint, float))
    args = typing.get_args(type_hint)

    union_types = [typing.Union]
    if sys.version_info >= (3, 10):
        union_types.append(types.UnionType)  # 3.9 has no types.UnionType

    if origin in union_types:
        for arg in args:
            if _type_matches(val, arg):
                return True
        return False

    if origin is typing.Annotated:
        return _type_matches(val, args[0])

    if origin is list:
        return isinstance(val, origin) and all(_type_matches(item, args[0]) for item in val)

    if origin is dict:
        return (
            isinstance(val, origin)
            and all(_type_matches(k, args[0]) for k in val.keys())
            and all(_type_matches(v, args[1]) for v in val.values())
        )

    return isinstance(val, origin)


class AstTypeHintChecker(QASMVisitor):
    def __init__(self, except_fields):
        self.except_fields = except_fields

    def generic_visit(self, node, context=None):
        cls = type(node)
        type_hints = typing.get_type_hints(cls)
        for field in fields(cls):
            val = getattr(node, field.name)
            type_hint = type_hints[field.name]
            if not _type_matches(val, type_hint) and field.name not in self.except_fields:
                raise TypeError(
                    f"node of type {type(node).__name__} has type mismatch on field {field.name}\n"
                    f"Got {val} of type {type(val)} but expected something of type {type_hint}"
                )
        super().generic_visit(node, context)


def _check_respects_type_hints(prog, except_fields=()):
    if sys.version_info < (3, 9):
        return  # typing module interface is too different before 3.9
    AstTypeHintChecker(except_fields).visit(prog.to_ast())


def test_version_string():
    prog = Program(version="2.9")

    with pytest.raises(RuntimeError):
        prog = Program("2.x")

    expected = textwrap.dedent(
        """
        OPENQASM 2.9;
        """
    ).strip()

    assert prog.to_qasm() == expected
    _check_respects_type_hints(prog)


def test_variable_declaration():
    b = BoolVar(True, "b")
    i = IntVar(-4, "i")
    u = UintVar(5, "u")
    x = DurationVar(100e-9, "blah")
    y = FloatVar[50](3.3, "y")
    ang = AngleVar(name="ang")
    arr = BitVar[20](name="arr")
    c = BitVar(name="c")
    vars = [b, i, u, x, y, ang, arr, c]

    prog = Program(version=None)
    prog.declare(vars)
    prog.set(arr[1], 0)

    with pytest.raises(IndexError):
        prog.set(arr[40], 2)
    with pytest.raises(ValueError):
        BitVar[2.1](name="d")
    with pytest.raises(ValueError):
        BitVar[0](name="d")
    with pytest.raises(ValueError):
        BitVar[-1](name="d")
    with pytest.raises(IndexError):
        prog.set(arr[1.3], 0)
    with pytest.raises(TypeError):
        prog.set(c[0], 1)

    expected = textwrap.dedent(
        """
        bool b = true;
        int[32] i = -4;
        uint[32] u = 5;
        duration blah = 100.0ns;
        float[50] y = 3.3;
        angle[32] ang;
        bit[20] arr;
        bit c;
        arr[1] = 0;
        """
    ).strip()

    assert isinstance(arr[14], BitVar)
    assert prog.to_qasm() == expected
    _check_respects_type_hints(prog)


def test_complex_numbers_declaration():
    vars = [
        ComplexVar(name="z"),
        ComplexVar(1 + 0j, name="z1"),
        ComplexVar(-1 + 0j, name="z2"),
        ComplexVar(0 + 2j, name="z3"),
        ComplexVar(0 - 2j, name="z4"),
        ComplexVar(1 + 2j, name="z5"),
        ComplexVar(1 - 2j, name="z6"),
        ComplexVar(-1 + 2j, name="z7"),
        ComplexVar(-1 - 2j, name="z8"),
        ComplexVar(1, name="z9"),
        ComplexVar(-1, name="z10"),
        ComplexVar(2j, name="z11"),
        ComplexVar(-2j, name="z12"),
        ComplexVar[float32](1.2 - 2.1j, name="z_with_type1"),
        ComplexVar[float_(16)](1.2 - 2.1j, name="z_with_type2"),
        ComplexVar(1.2 - 2.1j, base_type=float_(16), name="z_with_type3"),
    ]
    with pytest.raises(AssertionError):
        ComplexVar(-2j, base_type=IntVar, name="z12")

    prog = Program(version=None)
    prog.declare(vars)

    expected = textwrap.dedent(
        """
        complex[float[64]] z;
        complex[float[64]] z1 = 1.0;
        complex[float[64]] z2 = -1.0;
        complex[float[64]] z3 = 2.0im;
        complex[float[64]] z4 = -2.0im;
        complex[float[64]] z5 = 1.0 + 2.0im;
        complex[float[64]] z6 = 1.0 - 2.0im;
        complex[float[64]] z7 = -1.0 + 2.0im;
        complex[float[64]] z8 = -1.0 - 2.0im;
        complex[float[64]] z9 = 1.0;
        complex[float[64]] z10 = -1.0;
        complex[float[64]] z11 = 2.0im;
        complex[float[64]] z12 = -2.0im;
        complex[float[32]] z_with_type1 = 1.2 - 2.1im;
        complex[float[16]] z_with_type2 = 1.2 - 2.1im;
        complex[float[16]] z_with_type3 = 1.2 - 2.1im;
        """
    ).strip()

    assert prog.to_qasm() == expected
    _check_respects_type_hints(prog)


def test_array_declaration():
    b = ArrayVar(name="b", init_expression=[True, False], dimensions=[2], base_type=BoolVar)
    i = ArrayVar(name="i", init_expression=[0, 1, 2, 3, 4], dimensions=[5], base_type=IntVar)
    i55 = ArrayVar(
        name="i55", init_expression=[0, 1, 2, 3, 4], dimensions=[5], base_type=IntVar[55]
    )
    u = ArrayVar(name="u", init_expression=[0, 1, 2, 3, 4], dimensions=[5], base_type=UintVar)
    x = ArrayVar(
        name="x", init_expression=[0e-9, 1e-9, 2e-9], dimensions=[3], base_type=DurationVar
    )
    y = ArrayVar(name="y", init_expression=[0.0, 1.0, 2.0, 3.0], dimensions=[4], base_type=FloatVar)
    ang = ArrayVar(
        name="ang", init_expression=[0.0, 1.0, 2.0, 3.0], dimensions=[4], base_type=AngleVar
    )
    comp = ArrayVar(name="comp", init_expression=[0, 1 + 1j], dimensions=[2], base_type=ComplexVar)
    comp55 = ArrayVar(
        name="comp55", init_expression=[0, 1 + 1j], dimensions=[2], base_type=ComplexVar[float_(55)]
    )
    ang_partial = ArrayVar[AngleVar, 2](name="ang_part", init_expression=[oqpy.pi, oqpy.pi / 2])
    simple = ArrayVar[FloatVar](name="no_init", dimensions=[5])
    multidim = ArrayVar[FloatVar[32], 3, 2](
        name="multiDim", init_expression=[[1.1, 1.2], [2.1, 2.2], [3.1, 3.2]]
    )
    npinit = ArrayVar(
        name="npinit",
        init_expression=np.array([0, 1, 2, 4]) * 1e-9,
        dimensions=[11],
        base_type=DurationVar,
    )

    vars = [b, i, i55, u, x, y, ang, comp, comp55, ang_partial, simple, multidim, npinit]

    prog = oqpy.Program(version=None)
    prog.declare(vars)
    prog.set(i[1], 0)  # Set with literal values
    idx = IntVar(name="idx", init_expression=5)
    val = IntVar(name="val", init_expression=10)
    d = DurationVar(name="d", init_expression=0)
    prog.set(i[idx], val)
    prog.set(npinit[5], d - 2e-9)
    prog.set(npinit[0], 2 * npinit[0] + 2e-9)

    expected = textwrap.dedent(
        """
        int[32] idx = 5;
        int[32] val = 10;
        duration d = 0.0ns;
        array[bool, 2] b = {true, false};
        array[int[32], 5] i = {0, 1, 2, 3, 4};
        array[int[55], 5] i55 = {0, 1, 2, 3, 4};
        array[uint[32], 5] u = {0, 1, 2, 3, 4};
        array[duration, 3] x = {0.0ns, 1.0ns, 2.0ns};
        array[float[64], 4] y = {0.0, 1.0, 2.0, 3.0};
        array[angle[32], 4] ang = {0.0, 1.0, 2.0, 3.0};
        array[complex[float[64]], 2] comp = {0, 1.0 + 1.0im};
        array[complex[float[55]], 2] comp55 = {0, 1.0 + 1.0im};
        array[angle[32], 2] ang_part = {pi, pi / 2};
        array[float[64], 5] no_init;
        array[float[32], 3, 2] multiDim = {{1.1, 1.2}, {2.1, 2.2}, {3.1, 3.2}};
        array[duration, 11] npinit = {0.0ns, 1.0ns, 2.0ns, 4.0ns};
        i[1] = 0;
        i[idx] = val;
        npinit[5] = d - 2.0ns;
        npinit[0] = 2 * npinit[0] + 2.0ns;
        """
    ).strip()

    assert prog.to_qasm() == expected
    _check_respects_type_hints(prog)


def test_non_trivial_array_access():
    prog = oqpy.Program()
    port = oqpy.PortVar(name="my_port")
    frame = oqpy.FrameVar(name="my_frame", port=port, frequency=1e9, phase=0)

    zero_to_one = oqpy.ArrayVar(
        name="duration_array",
        init_expression=[0.0, 0.25, 0.5, 0.75, 1],
        dimensions=[5],
        base_type=oqpy.DurationVar,
    )
    one_second = oqpy.DurationVar(init_expression=1, name="one_second")

    one = oqpy.IntVar(name="one", init_expression=1)

    with oqpy.ForIn(prog, range(4), "idx") as idx:
        prog.delay(zero_to_one[idx + one] + one_second, frame)
        prog.set(zero_to_one[idx], 5)

    expected = textwrap.dedent(
        """
        OPENQASM 3.0;
        port my_port;
        array[duration, 5] duration_array = {0.0ns, 250.0ms, 500.0ms, 750.0ms, 1s};
        int[32] one = 1;
        duration one_second = 1s;
        frame my_frame = newframe(my_port, 1000000000.0, 0);
        for int idx in [0:3] {
            delay[duration_array[idx + one] + one_second] my_frame;
            duration_array[idx] = 5;
        }
        """
    ).strip()

    assert prog.to_qasm() == expected
    _check_respects_type_hints(prog)


def test_non_trivial_variable_declaration():
    prog = Program()
    z1 = ComplexVar(5, "z1")
    z2 = ComplexVar(2 * z1, "z2")
    z3 = ComplexVar(z2 + 2j, "z3")
    vars = [z1, z2, z3]
    prog.declare(vars)

    expected = textwrap.dedent(
        """
        OPENQASM 3.0;
        complex[float[64]] z1 = 5.0;
        complex[float[64]] z2 = 2 * z1;
        complex[float[64]] z3 = z2 + 2.0im;
        """
    ).strip()

    assert prog.to_qasm() == expected
    _check_respects_type_hints(prog)


def test_variable_assignment():
    prog = Program()
    i = IntVar(5, name="i")
    prog.set(i, 8)
    prog.set(i.to_ast(prog), 1)
    prog.increment(i, 3)
    prog.mod_equals(i, 2)

    with pytest.raises(TypeError):
        prog.set(i, None)

    expected = textwrap.dedent(
        """
        OPENQASM 3.0;
        int[32] i = 5;
        i = 8;
        i = 1;
        i += 3;
        i %= 2;
        """
    ).strip()

    assert prog.to_qasm() == expected
    _check_respects_type_hints(prog)


def test_binary_expressions():
    prog = Program()
    i = IntVar(5, "i")
    j = IntVar(2, "j")
    k = IntVar(0, "k")
    f = FloatVar(0.0, "f")
    b1 = BoolVar(False, "b1")
    b2 = BoolVar(True, "b2")
    b3 = BoolVar(False, "b3")
    d = DurationVar(5e-9, "d")
    prog.set(i, 2 * (i + j))
    prog.set(j, 2 % (2 - i) % 2)
    prog.set(j, 1 + oqpy.pi)
    prog.set(j, 1 / oqpy.pi**2 / 2 + 2**oqpy.pi)
    prog.set(j, -oqpy.pi * oqpy.pi - i**j)
    prog.set(k, i & 51966)
    prog.set(k, 51966 & i)
    prog.set(k, i & j)
    prog.set(k, i | 51966)
    prog.set(k, 51966 | i)
    prog.set(k, i | j)
    prog.set(k, i ^ 51966)
    prog.set(k, 51966 & i)
    prog.set(k, i ^ j)
    prog.set(k, i >> 1)
    prog.set(k, 1 >> i)
    prog.set(k, i >> j)
    prog.set(k, i << 1)
    prog.set(k, 1 << j)
    prog.set(k, i << j)
    prog.set(k, ~k)
    prog.set(b1, logical_or(b2, b3))
    prog.set(b1, logical_and(b2, True))
    prog.set(b1, logical_or(False, b3))
    prog.set(d, d / 5)
    prog.set(d, d + 5e-9)
    prog.set(d, 5e-9 - d)
    prog.set(d, d + convert_float_to_duration(10e-9))
    prog.set(f, d / convert_float_to_duration(1))

    expected = textwrap.dedent(
        """
        OPENQASM 3.0;
        int[32] i = 5;
        int[32] j = 2;
        int[32] k = 0;
        bool b1 = false;
        bool b2 = true;
        bool b3 = false;
        duration d = 5.0ns;
        float[64] f = 0.0;
        i = 2 * (i + j);
        j = 2 % (2 - i) % 2;
        j = 1 + pi;
        j = 1 / pi ** 2 / 2 + 2 ** pi;
        j = -pi * pi - i ** j;
        k = i & 51966;
        k = 51966 & i;
        k = i & j;
        k = i | 51966;
        k = 51966 | i;
        k = i | j;
        k = i ^ 51966;
        k = 51966 & i;
        k = i ^ j;
        k = i >> 1;
        k = 1 >> i;
        k = i >> j;
        k = i << 1;
        k = 1 << j;
        k = i << j;
        k = ~k;
        b1 = b2 || b3;
        b1 = b2 && true;
        b1 = false || b3;
        d = d / 5;
        d = d + 5.0ns;
        d = 5.0ns - d;
        d = d + 10.0ns;
        f = d / 1s;
        """
    ).strip()

    assert prog.to_qasm() == expected
    _check_respects_type_hints(prog)


@pytest.mark.xfail
def test_add_incomptible_type():
    # This test should fail since we add float to a duration and then don't type cast things
    # properly. This test should be fixed once we land this support.
    prog = oqpy.Program()
    port = oqpy.PortVar(name="my_port")
    frame = oqpy.FrameVar(name="my_frame", port=port, frequency=5e9, phase=0)
    delay = oqpy.DurationVar(10e-9, name="d")
    f = oqpy.FloatVar(5e-9, "f")

    prog.delay(delay + f, frame)

    # Note the automatic conversion of float to duration. Do note that OpenQASM spec does not allows
    # `float * duration` but does allow for `const float * duration`. So this example is not
    # entirely spec-compliant. Though arguably the spec should be changed.
    expected = textwrap.dedent(
        """
        OPENQASM 3.0;
        defcalgrammar "openpulse";
        cal {
            port my_port;
            frame my_frame = newframe(my_port, 5000000000.0, 0);
        }
        duration d = 10.0ns;
        float[64] f = 5e-09;

        delay[d + f * 1s] my_frame;
        """
    ).strip()

    assert prog.to_qasm() == expected
    _check_respects_type_hints(prog)


def test_measure_reset_pragma():
    prog = Program()
    q = PhysicalQubits[0]
    c = BitVar(name="c")
    prog.reset(q)
    prog.pragma("CLASSIFIER linear")
    prog.measure(q, c)
    prog.measure(q)
    with oqpy.If(prog, c == 1):
        with pytest.raises(RuntimeError):
            prog.pragma("Invalid pragma")
        prog.gate(q, "x")
    prog.pragma("LOAD_MEMORY all")

    expected = textwrap.dedent(
        """
        OPENQASM 3.0;
        bit c;
        reset $0;
        pragma CLASSIFIER linear
        c = measure $0;
        measure $0;
        if (c == 1) {
            x $0;
        }
        pragma LOAD_MEMORY all
        """
    ).strip()

    assert prog.to_qasm() == expected
    # Todo: Pragmas aren't currently statements
    _check_respects_type_hints(prog, ["statements"])


def test_bare_if():
    prog = Program()
    i = IntVar(3, "i")
    with If(prog, i <= 0):
        prog.increment(i, 1)
    with If(prog, i != 0):
        prog.set(i, 0)
    with pytest.raises(RuntimeError):
        with If(prog, i < 0 or i == 0):
            prog.increment(i, 1)

    expected = textwrap.dedent(
        """
        OPENQASM 3.0;
        int[32] i = 3;
        if (i <= 0) {
            i += 1;
        }
        if (i != 0) {
            i = 0;
        }
        """
    ).strip()

    assert prog.to_qasm() == expected
    _check_respects_type_hints(prog)


def test_if_else():
    prog = Program()
    i = IntVar(3, "i")
    j = IntVar(2, "j")
    with If(prog, i >= 0):
        with If(prog, j == 0):
            prog.increment(i, 1)
        with Else(prog):
            prog.decrement(i, 1)
    with Else(prog):
        prog.decrement(i, 1)

    with pytest.raises(RuntimeError):
        with Else(prog):
            prog.decrement(i, 1)

    expected = textwrap.dedent(
        """
        OPENQASM 3.0;
        int[32] i = 3;
        int[32] j = 2;
        if (i >= 0) {
            if (j == 0) {
                i += 1;
            } else {
                i -= 1;
            }
        } else {
            i -= 1;
        }
        """
    ).strip()

    assert prog.to_qasm() == expected
    _check_respects_type_hints(prog)


def test_for_in():
    prog = Program()
    j = IntVar(0, "j")
    wf = WaveformVar([0.1, -1.2, 1.3, 2.4], name="wf")
    with ForIn(prog, range(5), "i") as i:
        prog.increment(j, i)
    with ForIn(prog, [-1, 1, -1, 1], "k") as k:
        prog.decrement(j, k)
    with ForIn(prog, np.array([0, 3]), "l") as l:
        prog.set(j, l)
    with ForIn(prog, wf, "m") as m:
        prog.set(j, m)

    expected = textwrap.dedent(
        """
        OPENQASM 3.0;
        int[32] j = 0;
        waveform wf = {0.1, -1.2, 1.3, 2.4};
        for int i in [0:4] {
            j += i;
        }
        for int k in {-1, 1, -1, 1} {
            j -= k;
        }
        for int l in {0, 3} {
            j = l;
        }
        for int m in wf {
            j = m;
        }
        """
    ).strip()

    assert prog.to_qasm() == expected
    _check_respects_type_hints(prog)


def test_for_in_var_types():
    port = oqpy.PortVar("my_port")
    frame = oqpy.FrameVar(port, 3e9, 0, "my_frame")

    # Test over floating point array.
    program = oqpy.Program()
    frequencies = [0.1, 0.2, 0.5]
    with oqpy.ForIn(program, frequencies, "frequency", FloatVar) as f:
        program.set_frequency(frame, f)

    expected = textwrap.dedent(
        """
        OPENQASM 3.0;
        port my_port;
        frame my_frame = newframe(my_port, 3000000000.0, 0);
        for float frequency in {0.1, 0.2, 0.5} {
            set_frequency(my_frame, frequency);
        }
        """
    ).strip()

    assert program.to_qasm() == expected
    _check_respects_type_hints(program)

    # Test over duration array.
    program = oqpy.Program()
    delays = [1e-9, 2e-9, 5e-9, 10e-9, 1e-6]

    with oqpy.ForIn(program, delays, "d", DurationVar) as delay:
        program.delay(delay, frame)

    expected = textwrap.dedent(
        """
        OPENQASM 3.0;
        port my_port;
        frame my_frame = newframe(my_port, 3000000000.0, 0);
        for duration d in {1.0ns, 2.0ns, 5.0ns, 10.0ns, 1.0us} {
            delay[d] my_frame;
        }
        """
    ).strip()

    # Test over angle array
    program = oqpy.Program()
    phases = [0] + [oqpy.pi / i for i in range(10, 1, -2)]

    with oqpy.ForIn(program, phases, "phi", AngleVar) as phase:
        program.set_phase(phase, frame)

    expected = textwrap.dedent(
        """
        OPENQASM 3.0;
        port my_port;
        frame my_frame = newframe(my_port, 3000000000.0, 0);
        for angle phi in {0, pi / 10, pi / 8, pi / 6, pi / 4, pi / 2} {
            set_phase(phi, my_frame);
        }
        """
    ).strip()
    assert program.to_qasm() == expected
    _check_respects_type_hints(program)

    # Test indexing over an ArrayVar
    program = oqpy.Program()
    pyphases = [0] + [oqpy.pi / i for i in range(10, 1, -2)]
    phases = ArrayVar(
        name="phases", dimensions=[len(pyphases)], init_expression=pyphases, base_type=AngleVar
    )

    with oqpy.ForIn(program, range(len(pyphases)), "idx") as idx:
        program.shift_phase(phases[idx], frame)

    expected = textwrap.dedent(
        """
        OPENQASM 3.0;
        port my_port;
        array[angle[32], 6] phases = {0, pi / 10, pi / 8, pi / 6, pi / 4, pi / 2};
        frame my_frame = newframe(my_port, 3000000000.0, 0);
        for int idx in [0:5] {
            shift_phase(phases[idx], my_frame);
        }
        """
    ).strip()

    assert program.to_qasm() == expected
    _check_respects_type_hints(program)


def test_while():
    prog = Program()
    j = IntVar(0, "j")
    with While(prog, j < 5):
        prog.increment(j, 1)
    with While(prog, j > 0):
        prog.decrement(j, 1)

    expected = textwrap.dedent(
        """
        OPENQASM 3.0;
        int[32] j = 0;
        while (j < 5) {
            j += 1;
        }
        while (j > 0) {
            j -= 1;
        }
        """
    ).strip()

    assert prog.to_qasm() == expected
    _check_respects_type_hints(prog)


def test_create_frame():
    prog = Program()
    port = PortVar("storage")
    storage_frame = FrameVar(port, 6e9, name="storage_frame")
    readout_frame = FrameVar(name="readout_frame")
    prog.declare([storage_frame, readout_frame])

    with pytest.raises(ValueError):
        frame = FrameVar(port, name="storage_frame")

    expected = textwrap.dedent(
        """
        OPENQASM 3.0;
        port storage;
        frame storage_frame = newframe(storage, 6000000000.0, 0);
        frame readout_frame;
        """
    ).strip()

    assert prog.to_qasm() == expected
    _check_respects_type_hints(prog)


def test_subroutine_with_return():
    prog = Program()

    @subroutine
    def multiply(prog: Program, x: IntVar, y: IntVar) -> IntVar:
        return x * y

    y = IntVar(2, "y")
    prog.set(y, multiply(prog, y, 3))

    @subroutine
    def declare(prog: Program, x: IntVar):
        prog.declare([x])

    declare(prog, y)

    @subroutine
    def delay50ns(prog: Program, q: Qubit) -> None:
        prog.delay(50e-9, q)

    q = PhysicalQubits[0]
    prog.do_expression(delay50ns(prog, q))

    with pytest.raises(ValueError):

        @subroutine
        def return1(prog: Program) -> float:
            return 1.0

        return1(prog)

    with pytest.raises(ValueError):

        @subroutine
        def return2(prog: Program) -> float:
            prog.returns(1.0)

        return2(prog)

    with pytest.raises(ValueError):

        @subroutine
        def add(prog: Program, x: IntVar, y) -> IntVar:
            return x + y

        prog.set(y, add(prog, y, 3))

    expected = textwrap.dedent(
        """
        OPENQASM 3.0;
        def multiply(int[32] x, int[32] y) -> int[32] {
            return x * y;
        }
        def delay50ns(qubit q) {
            delay[50.0ns] q;
        }
        int[32] y = 2;
        y = multiply(y, 3);
        delay50ns($0);
        """
    ).strip()

    assert prog.to_qasm() == expected
    _check_respects_type_hints(prog)


def test_box_and_timings():
    constant = declare_waveform_generator("constant", [("length", duration), ("iq", complex128)])

    port = PortVar("portname")
    frame = FrameVar(port, 1e9, name="framename")
    prog = Program()
    with Box(prog, 500e-9):
        prog.play(frame, constant(100e-9, 0.5))
        prog.delay(200e-7, frame)
        prog.play(frame, constant(100e-9, 0.5))

    with Box(prog):
        prog.play(frame, constant(200e-9, 0.5))

    with pytest.raises(TypeError):
        f = FloatVar(200e-9, "f", needs_declaration=False)
        convert_float_to_duration(f.to_ast(prog))

    expected = textwrap.dedent(
        """
        OPENQASM 3.0;
        extern constant(duration, complex[float[64]]) -> waveform;
        port portname;
        frame framename = newframe(portname, 1000000000.0, 0);
        box[500.0ns] {
            play(framename, constant(100.0ns, 0.5));
            delay[20.0us] framename;
            play(framename, constant(100.0ns, 0.5));
        }
        box {
            play(framename, constant(200.0ns, 0.5));
        }
        """
    ).strip()

    assert prog.to_qasm() == expected
    # Todo: box only currently technically allows QuantumStatements (i.e. gates)
    _check_respects_type_hints(prog, ["body"])


def test_play_capture():
    port = PortVar("portname")
    frame = FrameVar(port, 1e9, name="framename")
    prog = Program()
    constant = declare_waveform_generator("constant", [("length", duration), ("iq", complex128)])

    prog.play(frame, constant(1e-6, 0.5))
    kernel = WaveformVar(constant(1e-6, iq=1), "kernel")
    prog.capture(frame, kernel)

    expected = textwrap.dedent(
        """
        OPENQASM 3.0;
        extern constant(duration, complex[float[64]]) -> waveform;
        port portname;
        frame framename = newframe(portname, 1000000000.0, 0);
        waveform kernel = constant(1.0us, 1);
        play(framename, constant(1.0us, 0.5));
        capture(framename, kernel);
        """
    ).strip()

    assert prog.to_qasm() == expected
    _check_respects_type_hints(prog)


def test_set_shift_frequency():
    port = PortVar("portname")
    frame = FrameVar(port, 1e9, name="framename")
    prog = Program()

    prog.set_frequency(frame, 1.1e9)
    prog.shift_frequency(frame, 0.2e9)

    expected = textwrap.dedent(
        """
        OPENQASM 3.0;
        port portname;
        frame framename = newframe(portname, 1000000000.0, 0);
        set_frequency(framename, 1100000000.0);
        shift_frequency(framename, 200000000.0);
        """
    ).strip()

    assert prog.to_qasm() == expected
    _check_respects_type_hints(prog)


def test_defcals():
    prog = Program()
    constant = declare_waveform_generator("constant", [("length", duration), ("iq", complex128)])

    q_port = PortVar("q_port")
    rx_port = PortVar("rx_port")
    tx_port = PortVar("tx_port")
    q_frame = FrameVar(q_port, 6.431e9, name="q_frame")
    rx_frame = FrameVar(rx_port, 5.752e9, name="rx_frame")
    tx_frame = FrameVar(tx_port, 5.752e9, name="tx_frame")

    q1 = PhysicalQubits[1]
    q2 = PhysicalQubits[2]

    with defcal(prog, q2, "x"):
        prog.play(q_frame, constant(1e-6, 0.1))

    with defcal(prog, q2, "rx", [AngleVar(name="theta")]) as theta:
        prog.increment(theta, 0.1)
        prog.play(q_frame, constant(1e-6, 0.1))

    with defcal(prog, q2, "rx", [pi / 3]):
        prog.play(q_frame, constant(1e-6, 0.1))

    with defcal(prog, [q1, q2], "xy", [AngleVar(name="theta"), +pi / 2]) as theta:
        prog.increment(theta, 0.1)
        prog.play(q_frame, constant(1e-6, 0.1))

    with defcal(prog, [q1, q2], "xy", [AngleVar(name="theta"), FloatVar(name="phi"), 10]) as params:
        theta, phi = params
        prog.increment(theta, 0.1)
        prog.increment(phi, 0.2)
        prog.play(q_frame, constant(1e-6, 0.1))

    with defcal(prog, q2, "readout", return_type=oqpy.bit):
        prog.play(tx_frame, constant(2.4e-6, 0.2))
        prog.capture(rx_frame, constant(2.4e-6, 1))

    with pytest.raises(AssertionError):

        with defcal(prog, q2, "readout", return_type=bool):
            prog.play(tx_frame, constant(2.4e-6, 0.2))
            prog.capture(rx_frame, constant(2.4e-6, 1))

    expected = textwrap.dedent(
        """
        OPENQASM 3.0;
        extern constant(duration, complex[float[64]]) -> waveform;
        port rx_port;
        port tx_port;
        port q_port;
        frame q_frame = newframe(q_port, 6431000000.0, 0);
        frame tx_frame = newframe(tx_port, 5752000000.0, 0);
        frame rx_frame = newframe(rx_port, 5752000000.0, 0);
        defcal x $2 {
            play(q_frame, constant(1.0us, 0.1));
        }
        defcal rx(angle[32] theta) $2 {
            theta += 0.1;
            play(q_frame, constant(1.0us, 0.1));
        }
        defcal rx(pi / 3) $2 {
            play(q_frame, constant(1.0us, 0.1));
        }
        defcal xy(angle[32] theta, pi / 2) $1, $2 {
            theta += 0.1;
            play(q_frame, constant(1.0us, 0.1));
        }
        defcal xy(angle[32] theta, float[64] phi, 10) $1, $2 {
            theta += 0.1;
            phi += 0.2;
            play(q_frame, constant(1.0us, 0.1));
        }
        defcal readout $2 -> bit {
            play(tx_frame, constant(2.4us, 0.2));
            capture(rx_frame, constant(2.4us, 1));
        }
        """
    ).strip()
    assert prog.to_qasm() == expected
    _check_respects_type_hints(prog)

    expect_defcal_rx_theta = textwrap.dedent(
        """
        defcal rx(angle[32] theta) $2 {
            theta += 0.1;
            play(q_frame, constant(1.0us, 0.1));
        }
        """
    ).strip()
    assert (
        dumps(prog.defcals[(("$2",), "rx", ("angle[32] theta",))], indent="    ").strip()
        == expect_defcal_rx_theta
    )
    expect_defcal_rx_pio2 = textwrap.dedent(
        """
        defcal rx(pi / 3) $2 {
            play(q_frame, constant(1.0us, 0.1));
        }
        """
    ).strip()
    assert (
        dumps(prog.defcals[(("$2",), "rx", ("pi / 3",))], indent="    ").strip()
        == expect_defcal_rx_pio2
    )
    expect_defcal_xy_theta_pio2 = textwrap.dedent(
        """
        defcal xy(angle[32] theta, pi / 2) $1, $2 {
            theta += 0.1;
            play(q_frame, constant(1.0us, 0.1));
        }
        """
    ).strip()
    assert (
        dumps(
            prog.defcals[(("$1", "$2"), "xy", ("angle[32] theta", "pi / 2"))], indent="    "
        ).strip()
        == expect_defcal_xy_theta_pio2
    )
    expect_defcal_xy_theta_phi = textwrap.dedent(
        """
        defcal xy(angle[32] theta, float[64] phi, 10) $1, $2 {
            theta += 0.1;
            phi += 0.2;
            play(q_frame, constant(1.0us, 0.1));
        }
        """
    ).strip()
    assert (
        dumps(
            prog.defcals[(("$1", "$2"), "xy", ("angle[32] theta", "float[64] phi", "10"))],
            indent="    ",
        ).strip()
        == expect_defcal_xy_theta_phi
    )
    expect_defcal_readout_q2 = textwrap.dedent(
        """
        defcal readout $2 -> bit {
            play(tx_frame, constant(2.4us, 0.2));
            capture(rx_frame, constant(2.4us, 1));
        }
        """
    ).strip()
    assert (
        dumps(prog.defcals[(("$2",), "readout", ())], indent="    ").strip()
        == expect_defcal_readout_q2
    )


def test_returns():
    prog = Program()
    constant = declare_waveform_generator("constant", [("length", duration), ("iq", complex128)])

    rx_port = PortVar("rx_port")
    tx_port = PortVar("tx_port")
    rx_frame = FrameVar(rx_port, 5.752e9, name="rx_frame")
    tx_frame = FrameVar(tx_port, 5.752e9, name="tx_frame")
    capture_v2 = oqpy.declare_extern(
        "capture_v2", [("output", oqpy.frame), ("duration", oqpy.duration)], oqpy.bit
    )

    q0 = PhysicalQubits[0]

    with defcal(prog, q0, "measure_v1", return_type=oqpy.bit):
        prog.play(tx_frame, constant(2.4e-6, 0.2))
        prog.returns(capture_v2(rx_frame, 2.4e-6))

    @subroutine
    def increment_variable_return(prog: Program, i: IntVar) -> IntVar:
        prog.increment(i, 1)
        prog.returns(i)

    j = IntVar(0, name="j")
    k = IntVar(0, name="k")
    prog.declare(j)
    prog.declare(k)
    prog.set(k, increment_variable_return(prog, j))

    expected = textwrap.dedent(
        """
        OPENQASM 3.0;
        extern constant(duration, complex[float[64]]) -> waveform;
        extern capture_v2(frame, duration) -> bit;
        def increment_variable_return(int[32] i) -> int[32] {
            i += 1;
            return i;
        }
        port rx_port;
        port tx_port;
        frame tx_frame = newframe(tx_port, 5752000000.0, 0);
        frame rx_frame = newframe(rx_port, 5752000000.0, 0);
        defcal measure_v1 $0 -> bit {
            play(tx_frame, constant(2.4us, 0.2));
            return capture_v2(rx_frame, 2.4us);
        }
        int[32] j = 0;
        int[32] k = 0;
        k = increment_variable_return(j);
        """
    ).strip()
    print(prog.to_qasm())
    assert prog.to_qasm() == expected
    _check_respects_type_hints(prog)

    expected_defcal_measure_v1_q0 = textwrap.dedent(
        """
        defcal measure_v1 $0 -> bit {
            play(tx_frame, constant(2.4us, 0.2));
            return capture_v2(rx_frame, 2.4us);
        }
        """
    ).strip()

    assert (
        dumps(prog.defcals[(("$0",), "measure_v1", ())], indent="    ").strip()
        == expected_defcal_measure_v1_q0
    )

    expected_function_definition = textwrap.dedent(
        """
        def increment_variable_return(int[32] i) -> int[32] {
            i += 1;
            return i;
        }
        """
    ).strip()
    assert (
        dumps(prog.subroutines["increment_variable_return"], indent="    ").strip()
        == expected_function_definition
    )


def test_ramsey_example():
    prog = Program()
    constant = declare_waveform_generator("constant", [("length", duration), ("iq", complex128)])
    gaussian = declare_waveform_generator(
        "gaussian",
        [("length", duration), ("sigma", duration), ("amplitude", float64), ("phase", float64)],
    )
    tx_waveform = constant(2.4e-6, 0.2)

    q_port = PortVar("q_port")
    rx_port = PortVar("rx_port")
    tx_port = PortVar("tx_port")
    ports = [q_port, rx_port, tx_port]

    q_frame = FrameVar(q_port, 6.431e9, name="q_frame")
    rx_frame = FrameVar(rx_port, 5.752e9, name="rx_frame")
    tx_frame = FrameVar(tx_port, 5.752e9, name="tx_frame")
    frames = [q_frame, rx_frame, tx_frame]

    with Cal(prog):
        prog.declare(ports)
        prog.declare(frames)

    q2 = PhysicalQubits[2]

    with defcal(prog, q2, "readout"):
        prog.play(tx_frame, tx_waveform)
        prog.capture(rx_frame, constant(2.4e-6, 1))

    with defcal(prog, q2, "x90"):
        prog.play(q_frame, gaussian(32e-9, 8e-9, 0.2063, 0.0))

    ramsey_delay = DurationVar(12e-6, "ramsey_delay")
    tppi_angle = AngleVar(0, "tppi_angle")

    with Cal(prog):
        with ForIn(prog, range(1001), "shot") as shot:
            prog.declare(ramsey_delay)
            prog.declare(tppi_angle)
            with ForIn(prog, range(81), "delay_increment") as delay_increment:
                (
                    prog.delay(100e-6)
                    .set_phase(q_frame, 0)
                    .set_phase(rx_frame, 0)
                    .set_phase(tx_frame, 0)
                    .gate(q2, "x90")
                    .delay(ramsey_delay)
                    .shift_phase(q_frame, tppi_angle)
                    .gate(q2, "x90")
                    .gate(q2, "readout")
                    .increment(tppi_angle, 20e-9 * 5e6 * 2 * np.pi)
                    .increment(ramsey_delay, 20e-9)
                )

    expected = textwrap.dedent(
        """
        OPENQASM 3.0;
        extern constant(duration, complex[float[64]]) -> waveform;
        extern gaussian(duration, duration, float[64], float[64]) -> waveform;
        cal {
            port q_port;
            port rx_port;
            port tx_port;
            frame q_frame = newframe(q_port, 6431000000.0, 0);
            frame rx_frame = newframe(rx_port, 5752000000.0, 0);
            frame tx_frame = newframe(tx_port, 5752000000.0, 0);
        }
        defcal readout $2 {
            play(tx_frame, constant(2.4us, 0.2));
            capture(rx_frame, constant(2.4us, 1));
        }
        defcal x90 $2 {
            play(q_frame, gaussian(32.0ns, 8.0ns, 0.2063, 0.0));
        }
        cal {
            for int shot in [0:1000] {
                duration ramsey_delay = 12.0us;
                angle[32] tppi_angle = 0;
                for int delay_increment in [0:80] {
                    delay[100.0us];
                    set_phase(q_frame, 0);
                    set_phase(rx_frame, 0);
                    set_phase(tx_frame, 0);
                    x90 $2;
                    delay[ramsey_delay];
                    shift_phase(q_frame, tppi_angle);
                    x90 $2;
                    readout $2;
                    tppi_angle += 0.6283185307179586;
                    ramsey_delay += 20.0ns;
                }
            }
        }
        """
    ).strip()

    expect_defcal_x90_q2 = textwrap.dedent(
        """
        defcal x90 $2 {
            play(q_frame, gaussian(32.0ns, 8.0ns, 0.2063, 0.0));
        }
        """
    ).strip()

    expect_defcal_readout_q2 = textwrap.dedent(
        """
        defcal readout $2 {
            play(tx_frame, constant(2.4us, 0.2));
            capture(rx_frame, constant(2.4us, 1));
        }
        """
    ).strip()

    assert prog.to_qasm() == expected
    _check_respects_type_hints(prog)
    assert dumps(prog.defcals[(("$2",), "x90", ())], indent="    ").strip() == expect_defcal_x90_q2
    assert (
        dumps(prog.defcals[(("$2",), "readout", ())], indent="    ").strip()
        == expect_defcal_readout_q2
    )


def test_rabi_example():
    prog = Program()
    constant = declare_waveform_generator("constant", [("length", duration), ("iq", complex128)])
    gaussian = declare_waveform_generator(
        "gaussian",
        [("length", duration), ("sigma", duration), ("amplitude", float64), ("phase", float64)],
    )

    zcu216_dac231_0 = PortVar("zcu216_dac231_0")
    zcu216_dac230_0 = PortVar("zcu216_dac230_0")
    zcu216_adc225_0 = PortVar("zcu216_adc225_0")
    q0_transmon_xy_frame = FrameVar(zcu216_dac231_0, 3911851971.26885, name="q0_transmon_xy_frame")
    q0_readout_tx_frame = FrameVar(zcu216_dac230_0, 3571600000, name="q0_readout_tx_frame")
    q0_readout_rx_frame = FrameVar(zcu216_adc225_0, 3571600000, name="q0_readout_rx_frame")
    frames = [q0_transmon_xy_frame, q0_readout_tx_frame, q0_readout_rx_frame]
    rabi_pulse_wf = WaveformVar(gaussian(5.2e-8, 1.3e-8, 1.0, 0.0), "rabi_pulse_wf")
    readout_waveform_wf = WaveformVar(constant(1.6e-6, 0.02), "readout_waveform_wf")
    readout_kernel_wf = WaveformVar(constant(1.6e-6, 1), "readout_kernel_wf")
    with ForIn(prog, range(1, 1001), "shot") as shot:
        prog.set_scale(q0_transmon_xy_frame, -0.2)
        with ForIn(prog, range(1, 102), "amplitude") as amplitude:
            prog.delay(200e-6, frames)
            for frame in frames:
                prog.set_phase(frame, 0)
            (
                prog.play(q0_transmon_xy_frame, rabi_pulse_wf)
                .barrier(frames)
                .play(q0_readout_tx_frame, readout_waveform_wf)
                .capture(q0_readout_rx_frame, readout_kernel_wf)
                .barrier(frames)
                .shift_scale(q0_transmon_xy_frame, 0.4 / 100)
            )

    expected = textwrap.dedent(
        """
        OPENQASM 3.0;
        cal {
            port zcu216_adc225_0;
            port zcu216_dac230_0;
            port zcu216_dac231_0;
            frame q0_transmon_xy_frame = newframe(zcu216_dac231_0, 3911851971.26885, 0);
            frame q0_readout_tx_frame = newframe(zcu216_dac230_0, 3571600000, 0);
            frame q0_readout_rx_frame = newframe(zcu216_adc225_0, 3571600000, 0);
            waveform rabi_pulse_wf = gaussian(52.0ns, 13.0ns, 1.0, 0.0);
            waveform readout_waveform_wf = constant(1.6us, 0.02);
            waveform readout_kernel_wf = constant(1.6us, 1);
            for int shot in [1:1000] {
                set_scale(q0_transmon_xy_frame, -0.2);
                for int amplitude in [1:101] {
                    delay[200.0us] q0_transmon_xy_frame, q0_readout_tx_frame, q0_readout_rx_frame;
                    set_phase(q0_transmon_xy_frame, 0);
                    set_phase(q0_readout_tx_frame, 0);
                    set_phase(q0_readout_rx_frame, 0);
                    play(q0_transmon_xy_frame, rabi_pulse_wf);
                    barrier q0_transmon_xy_frame, q0_readout_tx_frame, q0_readout_rx_frame;
                    play(q0_readout_tx_frame, readout_waveform_wf);
                    capture(q0_readout_rx_frame, readout_kernel_wf);
                    barrier q0_transmon_xy_frame, q0_readout_tx_frame, q0_readout_rx_frame;
                    shift_scale(q0_transmon_xy_frame, 0.004);
                }
            }
        }
        """
    ).strip()

    assert prog.to_qasm(encal=True, include_externs=False) == expected
    _check_respects_type_hints(prog)


def test_program_add():
    prog1 = Program()
    constant = declare_waveform_generator("constant", [("length", duration), ("iq", complex128)])

    prog1.delay(1e-6)

    prog2 = Program()
    q1 = PhysicalQubits[1]
    q2 = PhysicalQubits[2]
    port = PortVar("p1")
    frame = FrameVar(port, 5e9, name="f1")
    wf = WaveformVar(constant(100e-9, 0.5), "wf")
    with defcal(prog2, q1, "x180"):
        prog2.play(frame, wf)

    with defcal(prog2, [q1, q2], "two_qubit_gate"):
        prog2.play(frame, wf)
    prog2.gate(q1, "x180")
    i = IntVar(5, "i")
    prog2.declare(i)

    expected = textwrap.dedent(
        """
        OPENQASM 3.0;
        extern constant(duration, complex[float[64]]) -> waveform;
        port p1;
        frame f1 = newframe(p1, 5000000000.0, 0);
        waveform wf = constant(100.0ns, 0.5);
        delay[1.0us];
        defcal x180 $1 {
            play(f1, wf);
        }
        defcal two_qubit_gate $1, $2 {
            play(f1, wf);
        }
        x180 $1;
        int[32] i = 5;
        """
    ).strip()

    prog = prog1 + prog2
    assert prog.to_qasm() == expected
    _check_respects_type_hints(prog)

    with pytest.raises(RuntimeError):
        with If(prog2, i == 0):
            prog = prog1 + prog2

    expected_defcal_two_qubit_gate = textwrap.dedent(
        """
        defcal two_qubit_gate $1, $2 {
            play(f1, wf);
        }
        """
    ).strip()

    assert (
        dumps(prog2.defcals[(("$1", "$2"), "two_qubit_gate", ())], indent="    ").strip()
        == expected_defcal_two_qubit_gate
    )
    assert (
        dumps(prog.defcals[(("$1", "$2"), "two_qubit_gate", ())], indent="    ").strip()
        == expected_defcal_two_qubit_gate
    )


def test_expression_convertible():
    @dataclass
    class A:
        name: str

        def _to_oqpy_expression(self):
            return DurationVar(1e-7, self.name)

    frame = FrameVar(name="f1")
    prog = Program()
    prog.set(A("a1"), 2)
    prog.delay(A("a2"), frame)
    expected = textwrap.dedent(
        """
        OPENQASM 3.0;
        duration a1 = 100.0ns;
        duration a2 = 100.0ns;
        frame f1;
        a1 = 2;
        delay[a2] f1;
        """
    ).strip()
    assert prog.to_qasm() == expected
    _check_respects_type_hints(prog)


def test_waveform_extern_arg_passing():
    prog = Program()
    constant = declare_waveform_generator("constant", [("length", duration), ("iq", complex128)])
    port = PortVar("p1")
    frame = FrameVar(port, 5e9, name="f1")
    prog.play(frame, constant(10e-9, 0.1))
    prog.play(frame, constant(20e-9, iq=0.2))
    prog.play(frame, constant(length=40e-9, iq=0.4))
    prog.play(frame, constant(iq=0.5, length=50e-9))
    with pytest.raises(TypeError):
        prog.play(frame, constant(10e-9, length=10e-9))
    with pytest.raises(TypeError):
        prog.play(frame, constant(10e-9, blah=10e-9))
    with pytest.raises(TypeError):
        prog.play(frame, constant(10e-9, 0.1, 0.1))

    expected = textwrap.dedent(
        """
        OPENQASM 3.0;
        extern constant(duration, complex[float[64]]) -> waveform;
        port p1;
        frame f1 = newframe(p1, 5000000000.0, 0);
        play(f1, constant(10.0ns, 0.1));
        play(f1, constant(20.0ns, 0.2));
        play(f1, constant(40.0ns, 0.4));
        play(f1, constant(50.0ns, 0.5));
        """
    ).strip()

    assert prog.to_qasm() == expected
    _check_respects_type_hints(prog)


def test_needs_declaration():
    prog = Program()
    i1 = IntVar(1, name="i1")
    i2 = IntVar(name="i2", needs_declaration=False)
    p1 = PortVar("p1")
    p2 = PortVar("p2", needs_declaration=False)
    f1 = FrameVar(p1, 5e9, name="f1")
    f2 = FrameVar(p2, 5e9, name="f2", needs_declaration=False)
    q1 = Qubit("q1")
    q2 = Qubit("q2", needs_declaration=False)
    prog.increment(i1, 1)
    prog.increment(i2, 1)
    prog.set_phase(f1, 0)
    prog.set_phase(f2, 0)
    prog.gate(q1, "X")
    prog.gate(q2, "X")

    expected = textwrap.dedent(
        """
        OPENQASM 3.0;
        port p1;
        int[32] i1 = 1;
        frame f1 = newframe(p1, 5000000000.0, 0);
        qubit q1;
        i1 += 1;
        i2 += 1;
        set_phase(f1, 0);
        set_phase(f2, 0);
        X q1;
        X q2;
        """
    ).strip()

    assert prog.to_qasm() == expected
    _check_respects_type_hints(prog)


def test_discrete_waveform():
    port = PortVar("port")
    frame = FrameVar(port, 5e9, name="frame")
    wfm_float = WaveformVar([-1.2, 1.5, 0.1, 0], name="wfm_float")
    wfm_int = WaveformVar((1, 0, 4, -1), name="wfm_int")
    wfm_complex = WaveformVar(
        np.array([1 + 2j, -1.2j + 3.2, -2.1j, complex(1, 0)]), name="wfm_complex"
    )
    wfm_notype = WaveformVar([0.0, -1j + 0, 1.2 + 0j, -1], name="wfm_notype")

    prog = Program()
    prog.declare([wfm_float, wfm_int, wfm_complex, wfm_notype])
    prog.play(frame, wfm_complex)
    prog.play(frame, [1] * 2 + [0] * 2)

    expected = textwrap.dedent(
        """
        OPENQASM 3.0;
        port port;
        frame frame = newframe(port, 5000000000.0, 0);
        waveform wfm_float = {-1.2, 1.5, 0.1, 0};
        waveform wfm_int = {1, 0, 4, -1};
        waveform wfm_complex = {1.0 + 2.0im, 3.2 - 1.2im, -2.1im, 1.0};
        waveform wfm_notype = {0.0, -1.0im, 1.2, -1};
        play(frame, wfm_complex);
        play(frame, {1, 1, 0, 0});
        """
    ).strip()

    assert prog.to_qasm() == expected
    _check_respects_type_hints(prog)


def test_annotate():
    prog = Program()
    gaussian = declare_waveform_generator(
        "gaussian",
        [("length", duration), ("sigma", duration), ("amplitude", float64), ("phase", float64)],
        annotations=["annotating_extern_decl"],
    )

    some_port = PortVar("some_port", annotations=["makeport", ("some_keyword", "some_command")])
    q0_transmon_xy_frame = FrameVar(
        some_port, 3911851971.26885, name="q0_transmon_xy_frame", annotations=["makeframe"]
    )
    rabi_pulse_wf = WaveformVar(
        gaussian(5.2e-8, 1.3e-8, 1.0, 0.0), "rabi_pulse_wf", annotations=["makepulse"]
    )

    i = IntVar(0, name="i", annotations=["some-int"])
    j = IntVar(0, name="j", annotations=["other-int"])

    q1 = Qubit("q1", annotations=["some_qubit"])
    q2 = Qubit("q2", annotations=["other_qubit"])

    @annotate_subroutine("inline")
    @annotate_subroutine("optimize", "-O3")
    @subroutine
    def f(prog: Program, x: IntVar) -> IntVar:
        return x

    prog.annotate("first-invocation")
    prog.do_expression(f(prog, i))

    prog.annotate("annotation-before-if")
    with If(prog, i != 0):
        prog.annotate("annotation-in-if")
        prog.gate(q1, "x")
    with oqpy.Else(prog):
        prog.annotate(("annotation-in-else"))
        prog.delay(convert_float_to_duration(1e-8), q1)
    prog.annotate("annotation-after-if")

    prog.annotate("annotation-no-else-before-if")
    with If(prog, i != 0):
        prog.annotate("annotation-no-else-in-if")
        prog.gate(q1, "x")
    prog.annotate("annotation-no-else-after-if")

    prog.annotate("make-for-loop", "with additional info")
    with ForIn(prog, range(1, 1001), "shot") as shot:
        prog.annotate("declaring_j")
        prog.declare(j)
        prog.annotate("declaring", "q2")
        prog.declare(q2)
        prog.annotate("make-set-scale")
        prog.set_scale(q0_transmon_xy_frame, -0.2)
        prog.play(q0_transmon_xy_frame, rabi_pulse_wf)
        prog.annotate("playing", "gate")
        prog.gate(q1, "U1")

    prog.annotate("second-invocation")
    prog.set(i, f(prog, i))

    expected = textwrap.dedent(
        """
        OPENQASM 3.0;
        defcalgrammar "openpulse";
        cal {
            @annotating_extern_decl
            extern gaussian(duration, duration, float[64], float[64]) -> waveform;
        }
        @inline
        @optimize -O3
        def f(int[32] x) -> int[32] {
            return x;
        }
        cal {
            @makeport
            @some_keyword some_command
            port some_port;
            @makeframe
            frame q0_transmon_xy_frame = newframe(some_port, 3911851971.26885, 0);
            @makepulse
            waveform rabi_pulse_wf = gaussian(52.0ns, 13.0ns, 1.0, 0.0);
        }
        @some-int
        int[32] i = 0;
        @some_qubit
        qubit q1;
        @first-invocation
        f(i);
        @annotation-before-if
        if (i != 0) {
            @annotation-in-if
            x q1;
        } else {
            @annotation-in-else
            delay[10.0ns] q1;
        }
        @annotation-after-if
        @annotation-no-else-before-if
        if (i != 0) {
            @annotation-no-else-in-if
            x q1;
        }
        @annotation-no-else-after-if
        @make-for-loop with additional info
        for int shot in [1:1000] {
            @declaring_j
            @other-int
            int[32] j = 0;
            @declaring q2
            @other_qubit
            qubit q2;
            @make-set-scale
            set_scale(q0_transmon_xy_frame, -0.2);
            play(q0_transmon_xy_frame, rabi_pulse_wf);
            @playing gate
            U1 q1;
        }
        @second-invocation
        i = f(i);
        """
    ).strip()
    assert prog.to_qasm(encal_declarations=True) == expected
    _check_respects_type_hints(prog)


def test_var_and_expr_matches():
    p1 = PortVar("p1")
    p2 = PortVar("p2")
    f1 = FrameVar(p1, 5e9, name="f1")
    assert f1._var_matches(f1)
    assert f1._var_matches(copy.deepcopy(f1))

    assert expr_matches(f1, f1)
    assert not expr_matches(f1, p1)
    assert not expr_matches(f1, FrameVar(p1, 4e9, name="frame"))
    assert not expr_matches(f1, FrameVar(p2, 5e9, name="frame"))
    assert not expr_matches(BitVar[2]([1, 2], name="a"), BitVar[2]([1], name="a"))

    prog = Program()
    prog.declare(p1)
    assert expr_matches(prog.declared_vars, {"p1": p1})
    assert not expr_matches(prog.declared_vars, {"p2": p1})


def test_program_tracks_frame_waveform_vars():
    prog = Program()

    p1 = PortVar("p1")
    p2 = PortVar("p2")
    p3 = PortVar("p3")
    ports = [p1, p2, p3]

    f1 = FrameVar(p1, 6.431e9, name="f1")
    f2 = FrameVar(p2, 5.752e9, name="f2")

    constant = declare_waveform_generator("constant", [("length", duration), ("iq", complex128)])
    constant_wf = WaveformVar(constant(1.6e-6, 0.02), "constant_wf")

    # No FrameVar or WaveformVar used in the program yet
    assert expr_matches(list(prog.frame_vars), [])
    assert expr_matches(list(prog.waveform_vars), [])

    with Cal(prog):
        prog.declare(ports)
        # add declared vars for FrameVar and WaveformVar
        prog.declare(f1)
        prog.declare(constant_wf)

    q1 = PhysicalQubits[1]

    with defcal(prog, q1, "readout"):
        # use undeclared FrameVar and WaveformVar
        f3 = FrameVar(p3, 5.752e9, name="f3")
        discrete_wf = WaveformVar([-1.2, 1.5, 0.1, 0], name="discrete_wf")
        prog.play(f3, discrete_wf)
        # in-line waveforms will not be tracked by the program
        prog.capture(f2, constant(2.4e-6, 1))

    assert expr_matches(list(prog.frame_vars), [f1, f3, f2])
    assert expr_matches(list(prog.waveform_vars), [constant_wf, discrete_wf])


def test_duration_literal_arithmetic():
    # Test that duration literals can be used as a part of expression.
    port = oqpy.PortVar("myport")
    frame = oqpy.FrameVar(port, 1e9, name="myframe")
    delay_time = oqpy.convert_float_to_duration(50e-9)  # 50 ns
    one_second = oqpy.convert_float_to_duration(1)  # 1 second
    delay_repetition = 10

    program = oqpy.Program()
    repeated_delay = delay_repetition * delay_time
    assert isinstance(repeated_delay, OQPyExpression)
    assert repeated_delay.type == ast.DurationType()

    program.delay(repeated_delay, frame)
    program.shift_phase(frame, 2 * oqpy.pi * (delay_time / one_second))

    expected = textwrap.dedent(
        """
        OPENQASM 3.0;
        port myport;
        frame myframe = newframe(myport, 1000000000.0, 0);
        delay[10 * 50.0ns] myframe;
        shift_phase(myframe, 2 * pi * (50.0ns / 1s));
        """
    ).strip()

    assert program.to_qasm() == expected
    _check_respects_type_hints(program)


def test_make_duration():
    assert expr_matches(convert_float_to_duration(1e-3), OQDurationLiteral(1e-3))
    assert expr_matches(convert_float_to_duration(OQDurationLiteral(1e-4)), OQDurationLiteral(1e-4))

    class MyExprConvertible:
        def _to_oqpy_expression(self):
            return OQDurationLiteral(1e-5)

    assert expr_matches(convert_float_to_duration(MyExprConvertible()), OQDurationLiteral(1e-5))

    class MyToAst:
        def to_ast(self):
            return OQDurationLiteral(1e-6)

    obj = MyToAst()
    assert convert_float_to_duration(obj) is obj

    with pytest.raises(TypeError):
        convert_float_to_duration("asdf")


def test_autoencal():
    port = PortVar("portname")
    frame = FrameVar(port, 1e9, name="framename")
    prog = Program()
    constant = declare_waveform_generator("constant", [("length", duration), ("iq", complex128)])
    i = IntVar(0, "i")

    prog.increment(i, 1)
    with Cal(prog):
        prog.play(frame, constant(1e-6, 0.5))
        kernel = WaveformVar(constant(1e-6, iq=1), "kernel")
        prog.capture(frame, kernel)

    expected = textwrap.dedent(
        """
        OPENQASM 3.0;
        defcalgrammar "openpulse";
        cal {
            extern constant(duration, complex[float[64]]) -> waveform;
            port portname;
            frame framename = newframe(portname, 1000000000.0, 0);
            waveform kernel = constant(1.0us, 1);
        }
        int[32] i = 0;
        i += 1;
        cal {
            play(framename, constant(1.0us, 0.5));
            capture(framename, kernel);
        }
        """
    ).strip()

    assert prog.to_qasm(encal_declarations=True) == expected
    _check_respects_type_hints(prog)


def test_ramsey_example_blog():
    import oqpy

    ramsey_prog = oqpy.Program()  # create a new oqpy program
    qubit = oqpy.PhysicalQubits[1]  # get physical qubit 1
    delay_time = oqpy.DurationVar(0, "delay_time")  # initialize a duration

    # Loop over shots (i.e. repetitions)
    with oqpy.ForIn(ramsey_prog, range(100), "shot_index"):
        ramsey_prog.set(delay_time, 0)  # reset delay time to zero
        # Loop over delays
        with oqpy.ForIn(ramsey_prog, range(101), "delay_index"):
            (
                ramsey_prog.reset(qubit)  # prepare in ground state
                .gate(qubit, "x90")  # pi/2 pulse
                .delay(delay_time, qubit)  # variable delay
                .gate(qubit, "x90")  # pi/2 pulse
                .measure(qubit)  # final measurement
                .increment(delay_time, 100e-9)
            )  # increase delay by 100 ns

    defcals_prog = oqpy.Program()  # create a new oqpy program
    qubit = oqpy.PhysicalQubits[1]  # get physical qubit 1

    # Declare frames: transmon driving frame and readout receive/transmit frames
    xy_frame = oqpy.FrameVar(oqpy.PortVar("dac0"), 6.431e9, name="xy_frame")
    rx_frame = oqpy.FrameVar(oqpy.PortVar("adc0"), 5.752e9, name="rx_frame")
    tx_frame = oqpy.FrameVar(oqpy.PortVar("dac1"), 5.752e9, name="tx_frame")

    # Declare the type of waveform we are working with.
    # It is up to the backend receiving the openqasm to specify
    # what waveforms are allowed. The waveform names and argument types
    # will therefore need to coordinate with the backend.
    constant_waveform = oqpy.declare_waveform_generator(
        "constant",
        [("length", oqpy.duration), ("amplitude", oqpy.float64)],
    )
    gaussian_waveform = oqpy.declare_waveform_generator(
        "gaussian",
        [("length", oqpy.duration), ("sigma", oqpy.duration), ("amplitude", oqpy.float64)],
    )

    with oqpy.defcal(defcals_prog, qubit, "reset"):
        defcals_prog.delay(1e-3)  # reset to ground state by waiting 1 millisecond

    with oqpy.defcal(defcals_prog, qubit, "measure"):
        defcals_prog.play(tx_frame, constant_waveform(2.4e-6, 0.2))
        defcals_prog.capture(rx_frame, constant_waveform(2.4e-6, 1))

    with oqpy.defcal(defcals_prog, qubit, "x90"):
        defcals_prog.play(xy_frame, gaussian_waveform(32e-9, 8e-9, 0.2063))

    full_prog = defcals_prog + ramsey_prog

    expected = textwrap.dedent(
        """
        OPENQASM 3.0;
        defcalgrammar "openpulse";
        cal {
            extern constant(duration, float[64]) -> waveform;
            extern gaussian(duration, duration, float[64]) -> waveform;
            port dac1;
            port adc0;
            port dac0;
            frame tx_frame = newframe(dac1, 5752000000.0, 0);
            frame rx_frame = newframe(adc0, 5752000000.0, 0);
            frame xy_frame = newframe(dac0, 6431000000.0, 0);
        }
        duration delay_time = 0.0ns;
        defcal reset $1 {
            delay[1.0ms];
        }
        defcal measure $1 {
            play(tx_frame, constant(2.4us, 0.2));
            capture(rx_frame, constant(2.4us, 1));
        }
        defcal x90 $1 {
            play(xy_frame, gaussian(32.0ns, 8.0ns, 0.2063));
        }
        for int shot_index in [0:99] {
            delay_time = 0.0ns;
            for int delay_index in [0:100] {
                reset $1;
                x90 $1;
                delay[delay_time] $1;
                x90 $1;
                measure $1;
                delay_time += 100.0ns;
            }
        }
        """
    ).strip()

    assert full_prog.to_qasm(encal_declarations=True) == expected
    _check_respects_type_hints(full_prog)


def test_constant_conversion():
    w = oqpy.FloatVar(math.pi, name="w")
    x = oqpy.FloatVar(3 * math.pi / 4, name="x")
    y = oqpy.FloatVar(math.pi / 2, name="y")
    z = oqpy.FloatVar(7 * math.pi, name="z")
    prog = Program()
    prog.declare([w, x, y, z])
    expected = textwrap.dedent(
        """
        OPENQASM 3.0;
        float[64] w = pi;
        float[64] x = 3 * pi / 4;
        float[64] y = pi / 2;
        float[64] z = 7 * pi;
        """
    ).strip()
    assert prog.to_qasm() == expected
    _check_respects_type_hints(prog)

    prog = Program(simplify_constants=False)
    prog.declare([w, x, y, z])
    expected = textwrap.dedent(
        """
        OPENQASM 3.0;
        float[64] w = 3.141592653589793;
        float[64] x = 2.356194490192345;
        float[64] y = 1.5707963267948966;
        float[64] z = 21.991148575128552;
        """
    ).strip()
    assert prog.to_qasm() == expected
    _check_respects_type_hints(prog)


def test_oqpy_range():
    prog = Program()
    sum = oqpy.IntVar(0, "sum")
    with ForIn(prog, range(10), "i") as i:
        with ForIn(prog, oqpy.Range(1, i), "j") as j:
            prog.increment(sum, j)
    expected = textwrap.dedent(
        """
        OPENQASM 3.0;
        int[32] sum = 0;
        for int i in [0:9] {
            for int j in [1:i - 1] {
                sum += j;
            }
        }
        """
    ).strip()
    assert prog.to_qasm() == expected
    _check_respects_type_hints(prog)


<<<<<<< HEAD
def test_duration_coercion():
    frame = FrameVar(name="f1")
    prog = Program()
    v = oqpy.FloatVar(0.1, name="v")
    prog.delay(v * 100e-9, frame)
    d = oqpy.DurationVar(100e-9, name="d")
    prog.shift_phase(frame, d * 1e4)
    expected = textwrap.dedent(
        """
        OPENQASM 3.0;
        float[64] v = 0.1;
        frame f1;
        duration d = 100.0ns;
        delay[v * 1e-07 * 1s] f1;
        shift_phase(f1, d * 10000.0 / 1s);
=======
def test_io_declaration():
    x = oqpy.DurationVar("input", name="x")
    y = oqpy.FloatVar("output", name="y")
    wf = oqpy.WaveformVar("input", name="wf")
    port = oqpy.PortVar(name="my_port", init_expression="input")
    frame = oqpy.FrameVar(port, 5e9, 0, name="my_frame")

    prog = Program()
    prog.declare(x)
    prog.set(y, 1)
    prog.play(frame, wf)

    expected = textwrap.dedent(
        """
        OPENQASM 3.0;
        input port my_port;
        output float[64] y;
        frame my_frame = newframe(my_port, 5000000000.0, 0);
        input waveform wf;
        input duration x;
        y = 1;
        play(my_frame, wf);
>>>>>>> ffcf0041
        """
    ).strip()
    assert prog.to_qasm() == expected
    _check_respects_type_hints(prog)<|MERGE_RESOLUTION|>--- conflicted
+++ resolved
@@ -1952,7 +1952,6 @@
     _check_respects_type_hints(prog)
 
 
-<<<<<<< HEAD
 def test_duration_coercion():
     frame = FrameVar(name="f1")
     prog = Program()
@@ -1968,7 +1967,12 @@
         duration d = 100.0ns;
         delay[v * 1e-07 * 1s] f1;
         shift_phase(f1, d * 10000.0 / 1s);
-=======
+        """
+    strip()
+    assert prog.to_qasm() == expected
+    _check_respects_type_hints(prog)
+
+
 def test_io_declaration():
     x = oqpy.DurationVar("input", name="x")
     y = oqpy.FloatVar("output", name="y")
@@ -1991,7 +1995,6 @@
         input duration x;
         y = 1;
         play(my_frame, wf);
->>>>>>> ffcf0041
         """
     ).strip()
     assert prog.to_qasm() == expected
